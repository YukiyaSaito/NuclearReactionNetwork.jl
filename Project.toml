name = "NuclearReactionNetwork"
uuid = "a7ba2b4c-5c8a-4117-add0-163f5ea5e167"
authors = ["Yukiya Saito <saito@triumf.ca>"]
version = "0.1.0"

[deps]
ArgParse = "c7e460c6-2fb9-53a9-8c5b-16f535851c63"
DataStructures = "864edb3b-99cc-5e75-8d2d-829cb0a9cfe8"
DelimitedFiles = "8bb1440f-4735-579b-a4ab-409b98df4dab"
Interpolations = "a98d9a8b-a2ab-59e6-89dd-64a1c18fca59"
JLD2 = "033835bb-8acc-5ee8-8aae-3f567f8a3819"
JSON = "682c06a0-de6a-54ab-a142-c8b1cf79cde6"
LinearAlgebra = "37e2e46d-f89d-539d-b4ee-838fcccc9c8e"
Pardiso = "46dd5b70-b6fb-5a00-ae2d-e8fea33afaf2"
ProgressBars = "49802e3a-d2f1-5c88-81d8-b72133a6f568"
SparseArrays = "2f01184e-e22b-5df5-ae63-d93ebab69eaf"
StatProfilerHTML = "a8a75453-ed82-57c9-9e16-4cd1196ecbf5"

[compat]
ArgParse = "1"
<<<<<<< HEAD
=======
DataStructures = "0.18"
>>>>>>> 9eacb935
Interpolations = "0.13"
JLD2 = "0.4"
JSON = "0.21"
Pardiso = "0.5"
<<<<<<< HEAD
StatProfilerHTML = "1"
=======
ProgressBars = "1"
>>>>>>> 9eacb935
julia = "1"

[extras]
Test = "8dfed614-e22c-5e08-85e1-65c5234f0b40"

[targets]
test = ["Test"]<|MERGE_RESOLUTION|>--- conflicted
+++ resolved
@@ -18,19 +18,13 @@
 
 [compat]
 ArgParse = "1"
-<<<<<<< HEAD
-=======
 DataStructures = "0.18"
->>>>>>> 9eacb935
 Interpolations = "0.13"
 JLD2 = "0.4"
 JSON = "0.21"
 Pardiso = "0.5"
-<<<<<<< HEAD
 StatProfilerHTML = "1"
-=======
 ProgressBars = "1"
->>>>>>> 9eacb935
 julia = "1"
 
 [extras]
