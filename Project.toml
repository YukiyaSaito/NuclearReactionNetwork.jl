name = "NuclearReactionNetwork"
uuid = "a7ba2b4c-5c8a-4117-add0-163f5ea5e167"
authors = ["Yukiya Saito <saito@triumf.ca>"]
version = "0.1.0"

[deps]
ArgParse = "c7e460c6-2fb9-53a9-8c5b-16f535851c63"
DelimitedFiles = "8bb1440f-4735-579b-a4ab-409b98df4dab"
Interpolations = "a98d9a8b-a2ab-59e6-89dd-64a1c18fca59"
JLD2 = "033835bb-8acc-5ee8-8aae-3f567f8a3819"
JSON = "682c06a0-de6a-54ab-a142-c8b1cf79cde6"
LinearAlgebra = "37e2e46d-f89d-539d-b4ee-838fcccc9c8e"
Pardiso = "46dd5b70-b6fb-5a00-ae2d-e8fea33afaf2"
SparseArrays = "2f01184e-e22b-5df5-ae63-d93ebab69eaf"

[compat]
<<<<<<< HEAD
JSON = "0.21"
=======
ArgParse = "1"
JLD2 = "0.4"
>>>>>>> ed46ce46
Pardiso = "0.5"
julia = "1"

[extras]
Test = "8dfed614-e22c-5e08-85e1-65c5234f0b40"

[targets]
test = ["Test"]<|MERGE_RESOLUTION|>--- conflicted
+++ resolved
@@ -14,12 +14,9 @@
 SparseArrays = "2f01184e-e22b-5df5-ae63-d93ebab69eaf"
 
 [compat]
-<<<<<<< HEAD
 JSON = "0.21"
-=======
 ArgParse = "1"
 JLD2 = "0.4"
->>>>>>> ed46ce46
 Pardiso = "0.5"
 julia = "1"
 
