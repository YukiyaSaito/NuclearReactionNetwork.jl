name = "NuclearReactionNetwork"
uuid = "a7ba2b4c-5c8a-4117-add0-163f5ea5e167"
authors = ["Yukiya Saito <saito@triumf.ca>"]
version = "0.1.0"

[deps]
ArgParse = "c7e460c6-2fb9-53a9-8c5b-16f535851c63"
DelimitedFiles = "8bb1440f-4735-579b-a4ab-409b98df4dab"
Interpolations = "a98d9a8b-a2ab-59e6-89dd-64a1c18fca59"
JLD2 = "033835bb-8acc-5ee8-8aae-3f567f8a3819"
JSON = "682c06a0-de6a-54ab-a142-c8b1cf79cde6"
LinearAlgebra = "37e2e46d-f89d-539d-b4ee-838fcccc9c8e"
Pardiso = "46dd5b70-b6fb-5a00-ae2d-e8fea33afaf2"
SparseArrays = "2f01184e-e22b-5df5-ae63-d93ebab69eaf"

[compat]
<<<<<<< HEAD
Interpolations = "0.13"
=======
JSON = "0.21"
ArgParse = "1"
JLD2 = "0.4"
>>>>>>> 518aef42
Pardiso = "0.5"
julia = "1"

[extras]
Test = "8dfed614-e22c-5e08-85e1-65c5234f0b40"

[targets]
test = ["Test"]<|MERGE_RESOLUTION|>--- conflicted
+++ resolved
@@ -14,13 +14,10 @@
 SparseArrays = "2f01184e-e22b-5df5-ae63-d93ebab69eaf"
 
 [compat]
-<<<<<<< HEAD
 Interpolations = "0.13"
-=======
 JSON = "0.21"
 ArgParse = "1"
 JLD2 = "0.4"
->>>>>>> 518aef42
 Pardiso = "0.5"
 julia = "1"
 
